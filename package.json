--- conflicted
+++ resolved
@@ -1,64 +1,4 @@
 {
-<<<<<<< HEAD
-  "type": "module",
-  "name": "@btc-vision/unit-test-framework",
-  "version": "0.0.29",
-  "description": "OP_NET Unit Test Framework. This package contains all the necessary tools to run unit tests for OP_NET smart contracts.",
-  "main": "build/index.js",
-  "scripts": {
-      "build": "gulp",
-      "build:test-contract": "node scripts/buildTestContracts.js",
-      "prepublish": "npm run build",
-      "test": "npm-run-all build:test-contract test:*",
-      "test:memory": "tsx test/e2e/limits/Memory.test.ts",
-      "test:sha256": "tsx test/e2e/imports/Hashes.test.ts",
-      "test:call-depth": "tsx test/e2e/limits/CallDepth.test.ts",
-      "test:gas": "tsx test/e2e/gas/Gas.test.ts",
-      "test:storage": "tsx test/e2e/imports/Storage.test.ts"
-  },
-  "repository": {
-      "type": "git",
-      "url": "https://github.com/btc-vision/unit-test-framework"
-  },
-  "author": "OP_NET",
-  "license": "MIT",
-  "types": "build/index.d.ts",
-  "exports": {
-      ".": {
-          "import": "./build/index.js",
-          "require": "./build/index.js",
-          "types": "./build/index.d.ts"
-      }
-  },
-  "dependencies": {
-      "@btc-vision/bitcoin": "^6.3.6",
-      "@btc-vision/logger": "^1.0.6",
-      "@btc-vision/op-vm": "../op-vm",
-      "@btc-vision/transaction": "^1.3.8",
-      "gulp-logger-new": "^1.0.1",
-      "npm-run-all": "^4.1.5",
-      "opnet": "^1.3.16"
-  },
-  "devDependencies": {
-      "@btc-vision/as-bignum": "^0.0.5",
-      "@btc-vision/btc-runtime": "../btc-runtime",
-      "@btc-vision/opnet-transform": "^0.0.5",
-      "@eslint/js": "^9.22.0",
-      "@types/node": "^22.13.10",
-      "@typescript-eslint/eslint-plugin": "^8.26.1",
-      "@typescript-eslint/parser": "^8.26.1",
-      "eslint": "^9.22.0",
-      "gulp": "^5.0.0",
-      "gulp-cached": "^1.1.1",
-      "gulp-clean": "^0.4.0",
-      "gulp-eslint-new": "^2.4.0",
-      "gulp-typescript": "^6.0.0-alpha.1",
-      "prettier": "^3.5.3",
-      "tsx": "^4.19.3",
-      "typescript": "^5.8.2",
-      "typescript-eslint": "^8.26.1"
-  }
-=======
     "type": "module",
     "name": "@btc-vision/unit-test-framework",
     "version": "0.0.30",
@@ -70,7 +10,7 @@
         "prepublish": "npm run build",
         "test": "npm-run-all build:test-contract test:*",
         "test:memory": "tsx test/e2e/limits/Memory.test.ts",
-        "test:sha256": "tsx test/e2e/imports/Sha256.test.ts",
+        "test:sha256": "tsx test/e2e/imports/Hashes.test.ts",
         "test:call-depth": "tsx test/e2e/limits/CallDepth.test.ts",
         "test:gas": "tsx test/e2e/gas/Gas.test.ts",
         "test:storage": "tsx test/e2e/imports/Storage.test.ts"
@@ -92,7 +32,7 @@
     "dependencies": {
         "@btc-vision/bitcoin": "^6.3.6",
         "@btc-vision/logger": "^1.0.6",
-        "@btc-vision/op-vm": "^0.3.11",
+        "@btc-vision/op-vm": "../op-vm",
         "@btc-vision/transaction": "^1.3.8",
         "gulp-logger-new": "^1.0.1",
         "npm-run-all": "^4.1.5",
@@ -100,7 +40,7 @@
     },
     "devDependencies": {
         "@btc-vision/as-bignum": "^0.0.5",
-        "@btc-vision/btc-runtime": "^1.5.7",
+        "@btc-vision/btc-runtime": "../btc-runtime",
         "@btc-vision/opnet-transform": "^0.0.5",
         "@eslint/js": "^9.22.0",
         "@types/node": "^22.13.10",
@@ -117,5 +57,4 @@
         "typescript": "^5.8.2",
         "typescript-eslint": "^8.26.1"
     }
->>>>>>> 3623a2f0
 }