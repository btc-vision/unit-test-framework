--- conflicted
+++ resolved
@@ -33,28 +33,14 @@
     "dependencies": {
         "@btc-vision/bitcoin": "^6.4.6",
         "@btc-vision/logger": "^1.0.6",
-<<<<<<< HEAD
         "@btc-vision/op-vm": "file:../op-vm",
-        "@btc-vision/transaction": "^1.3.8",
-=======
-        "@btc-vision/op-vm": "^0.4.0",
         "@btc-vision/transaction": "^1.5.3",
->>>>>>> 4b2fdf32
         "gulp-logger-new": "^1.0.1",
         "npm-run-all": "^4.1.5",
         "opnet": "^1.5.8"
     },
     "devDependencies": {
         "@btc-vision/as-bignum": "^0.0.5",
-<<<<<<< HEAD
-        "@btc-vision/btc-runtime": "^1.6.2",
-        "@btc-vision/opnet-transform": "^0.0.5",
-        "@eslint/js": "^9.22.0",
-        "@types/node": "^22.13.10",
-        "@typescript-eslint/eslint-plugin": "^8.26.1",
-        "@typescript-eslint/parser": "^8.26.1",
-        "eslint": "^9.22.0",
-=======
         "@btc-vision/btc-runtime": "^1.7.4",
         "@btc-vision/opnet-transform": "^0.1.5",
         "@eslint/js": "^9.27.0",
@@ -62,7 +48,6 @@
         "@typescript-eslint/eslint-plugin": "^8.33.0",
         "@typescript-eslint/parser": "^8.33.0",
         "eslint": "^9.27.0",
->>>>>>> 4b2fdf32
         "gulp": "^5.0.0",
         "gulp-cached": "^1.1.1",
         "gulp-clean": "^0.4.0",
