--- conflicted
+++ resolved
@@ -47,15 +47,7 @@
 		"test/*.ts"
 	],
     "exclude": [
-<<<<<<< HEAD
-        "test/e2e/contracts/**/contract/*.ts",
-        "test/e2e/contracts/**/contract/**/*.ts",
-        "test/e2e/contracts/**/contract/abis/*.ts",
-        "test/e2e/contracts/**/contract/abis/**/*.ts",
-        "test/e2e/test-contract/contract/abis/*.ts"
-=======
         "test/**/*.ts",
         "test/**/*.js",
->>>>>>> ac0ae090
     ]
 }